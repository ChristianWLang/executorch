--- conflicted
+++ resolved
@@ -39,11 +39,7 @@
 target_include_directories(extension_module
                            INTERFACE ${_common_include_directories})
 
-<<<<<<< HEAD
-if(CMAKE_TOOLCHAIN_IOS OR ANDROID)
-=======
-if(CMAKE_TOOLCHAIN_IOS OR CMAKE_TOOLCHAIN_ANDROID OR APPLE)
->>>>>>> 5f870a1d
+if(CMAKE_TOOLCHAIN_IOS OR ANDROID OR APPLE)
   # Building a share library on iOS requires code signing
   # On Android we see duplicated registration when using shared lib
   add_library(llama_runner STATIC ${_llama_runner__srcs})
